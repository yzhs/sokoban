--- conflicted
+++ resolved
@@ -513,44 +513,20 @@
 
     /// Move the worker towards `to`. If may_push_crate is set, `to` must be in the same row or
     /// column as the worker. In that case, the worker moves to `to`
-    pub fn move_to(&mut self, to: Position, may_push_crate: bool) {
-<<<<<<< HEAD
-        match direction(self.worker_position, to) {
-            Ok(dir) => {
-                let (dx, dy) = to - self.worker_position;
-                if !may_push_crate && dx.abs() + dy.abs() > 1 {
-                    if let Some(path) = self.find_path(to) {
-                        self.follow_path(path);
-                    }
-                } else {
-                    // Note that this takes care of both movements of just one step and all cases
-                    // in which crates may be pushed.
-                    while self.move_helper(dir, may_push_crate).is_ok() {
-                        if self.worker_position == to || may_push_crate && self.is_finished() {
-                            break;
-                        }
-                    }
-                }
-            }
-            Err(None) => {}
-            Err(_) if !may_push_crate => {
-                if let Some(path) = self.find_path(to) {
-                    self.follow_path(path);
-                }
-=======
+    pub fn move_to(&mut self, to: Position, may_push_crate: bool) -> Option<()> {
         let dir = direction(self.worker_position, to);
 
         if !may_push_crate {
             let (dx, dy) = to - self.worker_position;
             if dx.abs() + dy.abs() > 1 {
-                let path = self.find_path(to);
+                let path = self.find_path(to)?;
                 self.follow_path(path);
-                return;
+                return Some(());
             }
         }
 
         match dir {
-            DirectionResult::Neighbour{direction} => {
+            DirectionResult::Neighbour { direction } => {
                 // Note that this takes care of both movements of just one step and all cases
                 // in which crates may be pushed.
                 while self.move_helper(direction, may_push_crate).is_ok() {
@@ -560,11 +536,10 @@
                 }
             }
             DirectionResult::SamePosition => {}
-            DirectionResult::Other => {
-                self.notify(&Event::NoPathfindingWhilePushing)
->>>>>>> 29c5fc84
-            }
-        }
+            DirectionResult::Other => self.notify(&Event::NoPathfindingWhilePushing),
+        }
+
+        Some(())
     }
 
     /// Try to move in the given direction. Return an error if that is not possible.
@@ -572,83 +547,9 @@
         self.move_helper(direction, true)
     }
 
-<<<<<<< HEAD
     /// Move the crate located at `from` to `to` if that is possible.
     pub fn move_crate_to_target(&mut self, from: Position, to: Position) -> Option<()> {
         let path = self.find_path_with_crate(from, to)?;
-=======
-    /// Follow the given path, if any.
-    pub fn follow_path(&mut self, path: Option<Path>) {
-        if let Some(path) = path {
-            assert_eq!(self.worker_position, path.start);
-            for Move { direction, .. } in path.steps {
-                let is_ok = self.try_move(direction).is_ok();
-                assert!(is_ok);
-            }
-        }
-    }
-
-    /// Try to find a shortest path from the workers current position to `to` and execute it if one
-    /// exists. Otherwise, emit `Event::NoPathFound`.
-    pub fn find_path(&mut self, to: Position) -> Option<Path> {
-        let columns = self.columns();
-        let rows = self.rows();
-
-        if self.worker_position == to || !self.is_empty(to) {
-            return None;
-        }
-
-        let mut distances = vec![::std::usize::MAX; columns * rows];
-        distances[self.index(to)] = 0;
-
-        let mut path_exists = false;
-        let mut queue = VecDeque::with_capacity(500);
-        queue.push_back(to);
-
-        while let Some(pos) = queue.pop_front() {
-            if pos == self.worker_position {
-                path_exists = true;
-                break;
-            }
-
-            // Is there a neighbour of pos to which we do not currently know the shortest path?
-            for neighbour in self.empty_neighbours(pos) {
-                let new_dist = distances[self.index(pos)] + 1;
-                let neighbour_dist = &mut distances[self.index(neighbour)];
-
-                if *neighbour_dist > new_dist {
-                    *neighbour_dist = new_dist;
-                    queue.push_back(neighbour);
-                }
-            }
-        }
-
-        if !path_exists {
-            self.notify(&Event::NoPathFound);
-            return None;
-        }
-
-        let mut path = Path {
-            start: self.worker_position,
-            steps: vec![],
-        };
-
-        // Move worker along the path
-        let mut pos =self.worker_position;
-        while pos != to {
-            for neighbour in self.empty_neighbours(pos) {
-                if distances[self.index(neighbour)] < distances[self.index(pos)] {
-                    let dir = direction(pos, neighbour);
-                    if let DirectionResult::Neighbour{direction} = dir {
-                        pos = neighbour;
-                        path.steps.push(Move{direction, moves_crate: false});
-                    } else {
-                        unreachable!();
-                    }
-                }
-            }
-        }
->>>>>>> 29c5fc84
 
         info!("Found a path from {:?} to {:?}", from, to);
         self.push_crate_along_path(path)
